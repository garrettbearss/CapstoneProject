--- conflicted
+++ resolved
@@ -8,7 +8,6 @@
 
     use std::path::PathBuf;
     use std::str::FromStr;
-
     use rocket::form::Form;
     use rocket::futures::TryFutureExt;
     use rocket::response::Redirect;
@@ -19,9 +18,6 @@
         Connection, Database,
     };
     use serde::{Deserialize, Serialize};
-<<<<<<< HEAD
-    use rocket::form::Form;
-    use rocket::response::Redirect;
     use rocket::http::Status;
     use sha2::{Sha256, Digest};
     use uuid::Uuid;
@@ -30,8 +26,6 @@
     use rocket::http::Cookie;
     use rocket::fs::NamedFile;
     use rand::{distributions::Alphanumeric, Rng};
-=======
->>>>>>> d50523e7
 
     #[derive(Database)]
     #[database("db")]
@@ -437,18 +431,9 @@
 
     #[allow(private_interfaces)]
     #[post("/update_websiteinfo", data = "<info>")]
-<<<<<<< HEAD
     pub(super) async fn update_websiteinfo(info: Form<WebsiteInfo>, mut db: Connection<RoboDatabase>) -> Result<Redirect, String> {
     // SQL query to update the website information in the database
     let result = rocket_db_pools::sqlx::query(
-=======
-    pub(super) async fn update_websiteinfo(
-        info: Form<WebsiteInfo>,
-        mut db: Connection<RoboDatabase>,
-    ) -> Result<Redirect, String> {
-        // SQL query to update the website information in the database
-        let result = rocket_db_pools::sqlx::query(
->>>>>>> d50523e7
         "UPDATE website_information SET desc = CASE name
             WHEN 'aboutClub1' THEN ?
             WHEN 'aboutClub2' THEN ?
@@ -470,7 +455,6 @@
     .execute(&mut **db)
     .await;
 
-<<<<<<< HEAD
     // Handle the result of the database operation
     match result {
         Ok(_) => Ok(Redirect::to("/adminconfirm.html")),
@@ -478,14 +462,6 @@
     }
 }
 
-=======
-        // Handle the result of the database operation
-        match result {
-            Ok(_) => Ok(Redirect::to("adminconfirm.html")),
-            Err(err) => Err(format!("Database error: {err}")),
-        }
-    }
->>>>>>> d50523e7
 }
 
 // Route to set homepage.html on run
@@ -500,7 +476,6 @@
         .attach(api::RoboDatabase::init())
         .mount("/", routes![homepage])
         .mount("/", FileServer::from("./pages"))
-<<<<<<< HEAD
         .mount("/api", routes![
             api::get_items, 
             api::add_item, 
@@ -511,16 +486,4 @@
             api::logout, 
             api::admin_menu, 
             api::current_user])
-=======
-        .mount(
-            "/api",
-            routes![
-                api::get_items,
-                api::add_item,
-                api::get_websiteinfo,
-                api::update_websiteinfo,
-                api::get_product_variants
-            ],
-        )
->>>>>>> d50523e7
 }
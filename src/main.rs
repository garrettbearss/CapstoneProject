use rocket::fs::{FileServer, NamedFile};
use rocket_db_pools::Database;

#[macro_use]
extern crate rocket;

mod api {
    use chrono::{Duration, NaiveDate, NaiveDateTime, Utc};
    use rand::{distributions::Alphanumeric, Rng};
<<<<<<< HEAD

    use rocket::form::Form;
    use rocket::fs::NamedFile;
    use rocket::fs::TempFile;
=======
    use rocket::form::Form;
>>>>>>> f9ffe5e0
    use rocket::futures::TryFutureExt;
    use rocket::http::Cookie;
    use rocket::http::CookieJar;
    use rocket::http::Status;
<<<<<<< HEAD
    use rocket::response::Redirect;
    use rocket::tokio::io::AsyncReadExt;
=======
    use rocket::response::status::Custom;
>>>>>>> f9ffe5e0
    use rocket::{futures::StreamExt, serde::json::Json};
    use rocket_db_pools::sqlx::sqlite::SqliteRow;
    use rocket_db_pools::{
        sqlx::{Row, SqlitePool},
        Connection, Database,
    };
    use serde::{Deserialize, Serialize};
    use serde_json::Value;
    use sha2::{Digest, Sha256};
    use std::path::PathBuf;
    use std::str::FromStr;
    use uuid::Uuid;

    #[derive(Database)]
    #[database("db")]
    pub(super) struct RoboDatabase(SqlitePool);

    #[derive(Serialize, Deserialize)]
    struct Description {
        name: String,
        desc: String,
    }

    #[derive(Serialize, Deserialize)]
    struct Product {
        name: String,
        desc: String,
        price: f32,
        image: Option<PathBuf>,
        quantity: f32,
    }
    impl TryFrom<SqliteRow> for Product {
        type Error = String;

        fn try_from(value: SqliteRow) -> Result<Self, Self::Error> {
            Ok(Self {
                name: value
                    .try_get("name")
                    .map_err(|e| format!("Could not get `name`: {e}"))?,
                desc: value
                    .try_get("desc")
                    .map_err(|e| format!("Could not get `desc`: {e}"))?,
                price: value
                    .try_get("price")
                    .map_err(|e| format!("Could not get `price`: {e}"))?, // New field
                image: match value.try_get("image") {
                    // If there is an error in the path, it treats it as if it was missing
                    Ok(s) => PathBuf::from_str(s).ok(),
                    Err(e) => match e {
                        rocket_db_pools::sqlx::Error::ColumnDecode { .. } => None,
                        _ => return Err(format!("Could not get `image`: {e}")),
                    },
                },
                quantity: value
                    .try_get("quantity")
                    .map_err(|e| format!("Could not get `quantity`: {e}"))?,
            })
        }
    }

    #[derive(Serialize, Deserialize)]
    enum VarTag {
        Size(String),
        Color(String),
        // For hat
        Fitted(bool),
    }
    impl FromStr for VarTag {
        type Err = ();

        fn from_str(s: &str) -> Result<Self, Self::Err> {
            if s.starts_with("size") {
                Ok(VarTag::Size(s[4..].to_owned()))
            } else if s.starts_with("color") {
                Ok(VarTag::Color(s[5..].to_owned()))
            } else if s == "fitted" {
                Ok(VarTag::Fitted(true))
            } else if s == "snap" {
                Ok(VarTag::Fitted(false))
            } else {
                eprintln!("Couldnt match `{s}`");
                Err(())
            }
        }
    }
    impl ToString for VarTag {
        fn to_string(&self) -> String {
            match self {
                VarTag::Size(s) => format!("size{s}"),
                VarTag::Color(c) => format!("color{c}"),
                VarTag::Fitted(f) => {
                    if *f {
                        format!("fitted")
                    } else {
                        format!("snap")
                    }
                }
            }
        }
    }
    #[derive(Serialize, Deserialize)]
    struct ProductVariant {
        quantity: Option<u32>,
        tags: Vec<VarTag>,
        product: u32,
        varid: u32,
    }

    impl TryFrom<SqliteRow> for ProductVariant {
        type Error = String;

        fn try_from(value: SqliteRow) -> Result<Self, Self::Error> {
            Ok(Self {
                quantity: value
                    .try_get::<Option<u32>, _>("quantity")
                    .map_err(|e| format!("Could not get `quantity` {e}"))?,
                tags: value
                    .try_get::<String, _>("tag_name")
                    .map_err(|e| format!("Could not get `tag_name` {e}"))?
                    .split_whitespace()
                    .filter_map(|s| s.parse().ok())
                    .collect(),
                product: value
                    .try_get("product_id")
                    .map_err(|e| format!("Could not get `product_id` {e}"))?,
                varid: value
                    .try_get("var_id")
                    .map_err(|e| format!("Could not get `var_id` {e}"))?,
                // name: value
                //     .try_get("name")
                //     .map_err(|e| format!("Could not get `name` {e}"))?,
            })
        }
    }

    #[derive(FromForm)]
    struct WebsiteInfo {
        club_desc1: String,
        club_desc2: String,
        club_history: String,
        club_activities: String,
        join_info: String,
        contact_email: String,
        contact_address: String,
    }

    #[derive(FromForm)]
    struct CreateAdmin {
        username: String,
        password: String,
        expiration: String,
    }

    #[derive(FromForm)]
    struct LoginCredentials {
        username: String,
        password: String,
    }

    #[derive(FromForm, Serialize, Deserialize)]
    struct AdminUser {
        id: i32,
        username: String,
    }

    #[derive(Serialize)]
    struct CurrentUserResponse {
        username: String,
    }

    #[allow(private_interfaces)]
    #[get("/current_user")]
    pub async fn current_user(
        jar: &CookieJar<'_>,
        mut db: Connection<RoboDatabase>,
    ) -> Option<Json<CurrentUserResponse>> {
        // Get the token from the cookie jar
        if let Some(token_cookie) = jar.get("token") {
            let token_value = token_cookie.value();

            // Query the database to get the username for the token
            if let Ok(row) =
                rocket_db_pools::sqlx::query("SELECT username FROM admins WHERE token = ?")
                    .bind(token_value)
                    .fetch_one(&mut **db)
                    .await
            {
                if let Ok(username) = row.try_get::<String, _>("username") {
                    return Some(Json(CurrentUserResponse { username }));
                }
            }
        }
        None // Return None if no valid user is found
    }

    fn generate_token_and_expiration() -> (String, chrono::DateTime<Utc>) {
        let token = Uuid::new_v4().to_string(); // Generate a unique token
        let expiration = Utc::now() + Duration::minutes(5); // Set expiration time to 5 minutes from now
        (token, expiration) // Return both the token and its expiration time
    }

    #[derive(Serialize)]
    struct ResponseData {
        success: bool,
        message: String,
    }

    #[allow(private_interfaces)]
    #[post("/login", data = "<login_form>")]
    pub async fn login(
        login_form: Form<LoginCredentials>,
        mut db: Connection<RoboDatabase>,
        jar: &CookieJar<'_>,
    ) -> Result<Json<ResponseData>, Custom<Json<ResponseData>>> {
        // Fetch the admin from the database using the provided username
        let row = rocket_db_pools::sqlx::query("SELECT * FROM admins WHERE username = ?")
            .bind(&login_form.username)
            .fetch_one(&mut **db)
            .await
            .map_err(|e| {
                Custom(
                    Status::InternalServerError,
                    Json(ResponseData {
                        success: false,
                        message: format!("Database error: {}", e),
                    }),
                )
            })?;

        let hashed_password = row
            .try_get::<String, _>("password")
            .map_err(|e| Custom(Status::InternalServerError, Json(ResponseData {
                success: false,
                message: format!("Database error: {}", e),
            })))?;
        let salt: String = row.try_get("salt").map_err(|e| Custom(Status::InternalServerError, Json(ResponseData {
            success: false,
            message: format!("Database error: {}", e),
        })))?;
        let expiration_str: String = row.try_get("expiration").map_err(|e| Custom(Status::InternalServerError, Json(ResponseData {
            success: false,
            message: format!("Database error: {}", e),
        })))?;

        // Parse the expiration date from the string in "YYYY-MM-DD" format
        let expiration_date = NaiveDate::parse_from_str(&expiration_str, "%Y-%m-%d")
            .map_err(|e| Custom(Status::BadRequest, Json(ResponseData {
                success: false,
                message: format!("Date parse error: {}", e),
            })))?;

        // Get the current UTC date
        let now = Utc::now().naive_utc().date();

        // Check if the admin's expiration date has passed
        if now > expiration_date {
            // Remove the expired admin account from the database
            rocket_db_pools::sqlx::query("DELETE FROM admins WHERE username = ?")
                .bind(&login_form.username)
                .execute(&mut **db)
                .await
                .map_err(|e| Custom(Status::InternalServerError, Json(ResponseData {
                    success: false,
                    message: format!("Failed to remove expired admin: {}", e),
                })))?;

            return Err(Custom(Status::Unauthorized, Json(ResponseData {
                success: false,
                message: "Admin account has expired and has been removed.".into(),
            })));
        }

        // Combine the input password with the salt and hash it
        let salted_input_password = format!("{}{}", login_form.password, salt);
        let hashed_input_password = hash_password(&salted_input_password);

        // Check the hashed input password against the stored hashed password
        if hashed_input_password == hashed_password {
            // Generate a new token and its expiration
            let (token, expiration) = generate_token_and_expiration();
            let expiration_string = expiration.to_rfc3339();

            // Update the user's token and its expiration in the database
            rocket_db_pools::sqlx::query(
                "UPDATE admins SET token = ?, token_expiration = ? WHERE username = ?",
            )
            .bind(&token)
            .bind(expiration_string)
            .bind(&login_form.username)
            .execute(&mut **db)
            .await
            .map_err(|e| Custom(Status::InternalServerError, Json(ResponseData {
                success: false,
                message: format!("Failed to update token: {}", e),
            })))?;

            // Store the token in a cookie
            jar.add(Cookie::new("token", token));

            Ok(Json(ResponseData {
                success: true,
                message: "Login successful.".into(),
            }))
        } else {
            Err(Custom(Status::Unauthorized, Json(ResponseData {
                success: false,
                message: "Invalid username or password.".into(),
            })))
        }
    }

    fn validate_user(_token: &str) -> Option<String> {
        Some("test".into())
    }

    #[get("/admin_menu")]
    pub async fn admin_menu(
        jar: &CookieJar<'_>,
        mut db: Connection<RoboDatabase>,
    ) -> Result<Json<Value>, String> {
        let token = jar.get("token").map(|c| c.value().to_string());

        if let Some(token_value) = token {
            // Validate the token
            let user = rocket_db_pools::sqlx::query("SELECT * FROM admins WHERE token = ?")
                .bind(&token_value)
                .fetch_one(&mut **db)
                .await;

            if let Ok(row) = user {
                // Fetch `token_expiration` as a `String` from the row
                let token_expiration_str: String = match row.try_get("token_expiration") {
                    Ok(expiration) => expiration,
                    Err(_) => return Err("Failed to retrieve token expiration.".to_string()),
                };

                // Parse the token expiration string into NaiveDateTime
                let token_expires = match NaiveDateTime::parse_from_str(&token_expiration_str, "%Y-%m-%d %H:%M:%S") {
                    Ok(parsed_date) => parsed_date,
                    Err(_) => return Err("Failed to parse token expiration.".to_string()),
                };

                let now = Utc::now().naive_utc(); // Get the current time in naive UTC

                // Check if the token has expired
                if token_expires > now {
                    return Ok(Json(serde_json::json!({
                        "success": true,
                        "message": "Access granted."
                    })));
                } else {
                    // If the token is expired, clear it from the database
                    rocket_db_pools::sqlx::query(
                        "UPDATE admins SET token = NULL, token_expires = NULL WHERE token = ?",
                    )
                    .bind(token_value) // Use the cloned value here
                    .execute(&mut **db)
                    .await
                    .ok();

                    return Err("Token has expired.".to_string());
                }
            }
        }
        Err("No valid token found.".to_string())
    }


    #[post("/logout")]
    pub async fn logout(jar: &CookieJar<'_>, mut db: Connection<RoboDatabase>) {
        // Get the token from the cookie
        if let Some(token_cookie) = jar.get("token") {
            let token_value = token_cookie.value().to_string();

            // Remove the "token" cookie from the jar to log out the client
            jar.remove(Cookie::from("token"));

            // Set the token and token_expires fields to NULL for the user in the database
            let update_result = rocket_db_pools::sqlx::query(
                "UPDATE admins SET token = NULL, token_expiration = NULL WHERE token = ?",
            )
            .bind(&token_value)
            .execute(&mut **db)
            .await;

            // Optional: Check if the update succeeded
            if let Err(e) = update_result {
                eprintln!("Failed to clear token for user: {}", e);
            }
        }
    }

    #[allow(private_interfaces)]
    #[post("/create_admin", data = "<admin_form>")]
    pub async fn create_admin(
        admin_form: Form<CreateAdmin>,
        mut db: Connection<RoboDatabase>,
    ) -> Result<Json<ResponseData>, Status> {
        // Generate a random salt
        let salt: String = rand::thread_rng()
            .sample_iter(&Alphanumeric)
            .take(16) // You can adjust the length of the salt as needed
            .map(char::from)
            .collect();

        // Concatenate the salt with the password, then hash the combined string
        let salted_password = format!("{}{}", admin_form.password, salt);
        let hashed_password = hash_password(&salted_password);

        // SQL query to insert the new admin into the database
        let result = rocket_db_pools::sqlx::query(
            "INSERT INTO admins (username, salt, password, expiration) VALUES (?, ?, ?, ?)",
        )
        .bind(&admin_form.username)
        .bind(salt)
        .bind(hashed_password)
        .bind(&admin_form.expiration)
        .execute(&mut **db)
        .await;

        // Handle the result of the database operation
        match result {
            Ok(_) => {
                // Return a JSON response with a success flag
                Ok(Json(ResponseData {
                    success: true,
                    message: "Admin user created successfully.".to_string(),
                }))
            }
            Err(_) => {
                // Return a JSON response with an error message
                Err(Status::InternalServerError)
            }
        }
    }

    fn hash_password(password: &str) -> String {
        // Hashing logic using SHA-256
        let mut hasher = Sha256::new();
        hasher.update(password);
        let result = hasher.finalize();
        hex::encode(result) // Return the hex representation of the hash
    }

    #[derive(Serialize,Deserialize, FromForm)]
    struct CartItem {
        name: String,
        quantity: u32,
        price: f32,
    }

    #[allow(private_interfaces)]
    #[post("/addcart", data="<item>")]
    pub async fn add_cart(
        pot: &CookieJar<'_>,
        item: Json<CartItem>
    ) -> Json<usize> {
        
        // Retrieve the existing cart from the cookie, or initialize an empty cart
        let mut cart_items: Vec<CartItem> = if let Some(cookie) = pot.get("cart_items") {
            serde_json::from_str(cookie.value()).unwrap_or_default()
        } else {
            vec![]
        };

        //item to be added, maybe
        let mut new_item = item.into_inner();
        // Check if the item already exists in the cart
        if let Some(existing_item) = cart_items.iter_mut().find(|cart_item| cart_item.name == new_item.name) {
            // If the item exists, update its quantity
            existing_item.quantity += new_item.quantity;
        } else {
            // If the item does not exist, add it to the cart
            new_item.quantity = 1;
            cart_items.push(new_item);
        }

        // Convert the updated cart to a JSON string
        let cart_json = serde_json::to_string(&cart_items).unwrap();

        // Store the updated cart in the cookie
        pot.add(Cookie::new("cart_items", cart_json));

        Json(cart_items.len())
    }

    #[get("/getcart")]
    pub async fn get_cart(
        pot: &CookieJar<'_>
    ) -> String {
        // Retrieve the cart items from cookies, or return an empty array if not found
        let cart_items: Vec<CartItem> = if let Some(cookie) = pot.get("cart_items") {
            serde_json::from_str(cookie.value()).unwrap_or_default()
        } else {
            vec![]
        };

        // Convert cart items to JSON response
        serde_json::to_string(&cart_items).unwrap()
    }

    #[post("/removecart?<name>")]
    pub async fn remove_cart(
        pot: &CookieJar<'_>,
        name: String
    )-> Json<usize> {

        //let decoded_name = decode(&name)unwrap_or(name);

        // Retrieve the existing cart from the cookie
        let cart_items: Vec<CartItem> = if let Some(cookie) = pot.get("cart_items") {
            if let Ok(mut items) = serde_json::from_str::<Vec<CartItem>>(cookie.value()) {
                //if items.iter.any(|item| item.name == decoded_name){

                
                // Filter out the item to be removed
                items.retain(|item| item.name != name);
    
                // Update the cookie with the remaining items
                let updated_cart = serde_json::to_string(&items).unwrap();
                pot.add(Cookie::new("cart_items", updated_cart));
                items
                //}
            }else{
                // Retrieve the existing cart from the cookie, or initialize an empty cart
                let cart_items: Vec<CartItem> = if let Some(cookie) = pot.get("cart_items") {
                    serde_json::from_str(cookie.value()).unwrap_or_default()
                }else {
                    vec![]
                };
                cart_items
            }
        }else{
            vec![]
        };
        
        Json(cart_items.len())
    }

    #[allow(private_interfaces)]
    #[get("/getitems")]
    pub(super) async fn get_items(
        mut db: Connection<RoboDatabase>,
    ) -> Result<Json<Vec<Product>>, String> {
        let rows: Vec<Result<Product, String>> =
            rocket_db_pools::sqlx::query("select * from products")
                .fetch(&mut **db)
                .map(|row| {
                    let row = row.map_err(|e| format!("Couldnt get row {e}"))?;
                    let item_r: Result<Product, String> = row.try_into();
                    item_r
                })
                .collect()
                .await;
        let mut rows_ret = Vec::with_capacity(rows.len());
        for row in rows {
            match row {
                Ok(row) => rows_ret.push(row),
                Err(e) => return Err(e),
            }
        }
        Ok(Json(rows_ret))
    }

    #[get("/additem/<name>")]
    pub(super) async fn add_item(
        name: &str,
        mut db: Connection<RoboDatabase>,
        jar: &CookieJar<'_>,
    ) -> Result<&'static str, String> {
        match validate_user(jar.get("token").map(|x| x.value()).unwrap_or("")) {
            Some(_) => {}
            None => return Err("Not logged in".into()),
        };
        rocket_db_pools::sqlx::query(
            "insert into products (name, price, quantity) values ($1, $2 ,$3)",
        )
        .bind(name)
        .bind(10.0)
        .bind(100)
        .execute(&mut **db)
        .await
        .map_err(|e| format!("Database error {e}"))?;
        Ok("Added")
    }

    #[allow(private_interfaces)]
    #[post("/getvariants", data = "<name>")]
    pub(super) async fn get_product_variants(
        name: &str,
        mut db: Connection<RoboDatabase>,
    ) -> Result<Json<Vec<ProductVariant>>, String> {
        let product_id: u32 =
            rocket_db_pools::sqlx::query("select product_id from products where name = $1")
                .bind(name)
                .fetch_one(&mut **db)
                .map_err(|e| format!("Could not find product {e}"))
                .await?
                .try_get("product_id")
                .map_err(|e| format!("Could not get product_id from product {e}"))?;
        let prod_vars: Vec<Result<ProductVariant, String>> =
            rocket_db_pools::sqlx::query("select * from product_variants where product_id = $1")
                .bind(product_id)
                .fetch(&mut **db)
                .map(|row| {
                    let row = match row {
                        Ok(row) => row,
                        Err(e) => return Err(format!("Row in product variants not found {e}")),
                    };
                    row.try_into()
                })
                .collect()
                .await;
        let mut prod_vars_ret = vec![];
        for prodvar in prod_vars {
            match prodvar {
                Ok(r) => prod_vars_ret.push(r),
                Err(e) => return Err(e),
            }
        }
        Ok(Json(prod_vars_ret))
    }

    #[allow(private_interfaces)]
    #[post("/modifyvariant", data = "<variant>")]
    pub(super) async fn mod_product_variant(
        variant: Json<ProductVariant>,
        mut db: Connection<RoboDatabase>,
        jar: &CookieJar<'_>,
    ) -> Result<&'static str, String> {
        match validate_user(jar.get("token").map(|x| x.value()).unwrap_or("")) {
            Some(_) => {}
            None => return Err("Not logged in".into()),
        };
        rocket_db_pools::sqlx::query(
            "UPDATE product_variants SET quantity = ?, tag_name = ? WHERE var_id = ?",
        )
        .bind(variant.quantity)
        .bind(
            variant
                .tags
                .iter()
                .map(|e| e.to_string())
                .reduce(|x, y| x + " " + &y),
        )
        .bind(variant.varid)
        .execute(&mut **db)
        .await
        .map_err(|e| e.to_string())?;

        Ok("ok")
    }

    #[allow(private_interfaces)]
    #[post("/addvariant", data = "<variant>")]
    pub(super) async fn add_product_variant(
        variant: Json<ProductVariant>,
        mut db: Connection<RoboDatabase>,
        jar: &CookieJar<'_>,
    ) -> Result<&'static str, String> {
        match validate_user(jar.get("token").map(|x| x.value()).unwrap_or("")) {
            Some(_) => {}
            None => return Err("Not logged in".into()),
        };
        rocket_db_pools::sqlx::query(
            "insert into product_variants (quantity, tag_name, product_id) values (?, ?, ?)",
        )
        .bind(variant.quantity)
        .bind(
            variant
                .tags
                .iter()
                .map(|e| e.to_string())
                .reduce(|x, y| x + " " + &y),
        )
        .bind(variant.product)
        .execute(&mut **db)
        .await
        .map_err(|e| e.to_string())?;

        Ok("ok")
    }

    #[allow(private_interfaces)]
    #[get("/get_websiteinfo")]
    pub(super) async fn get_websiteinfo(mut db: Connection<RoboDatabase>) -> Json<Vec<Description>> {
        let rows = rocket_db_pools::sqlx::query("select * from website_information")
            .fetch(&mut **db)
            .filter_map(|row| async move {
                let row = row.ok()?;
                Some(Description {
                    name: row.try_get("name").ok()?,
                    desc: row.try_get("desc").ok()?,
                })
            })
            .collect()
            .await;
        Json(rows)
    }

    #[allow(private_interfaces)]
    #[post("/update_websiteinfo", data = "<info>")]
    pub(super) async fn update_websiteinfo(
        info: Form<WebsiteInfo>,
        mut db: Connection<RoboDatabase>,
<<<<<<< HEAD
        jar: &CookieJar<'_>,
    ) -> Result<Redirect, String> {
        match validate_user(jar.get("token").map(|x| x.value()).unwrap_or("")) {
            Some(_) => {}
            None => return Err("Not logged in".into()),
        };
=======
    ) -> Result<Json<Value>, String> {
>>>>>>> f9ffe5e0
        // SQL query to update the website information in the database
        let result = rocket_db_pools::sqlx::query(
            "UPDATE website_information SET desc = CASE name
                WHEN 'aboutClub1' THEN ?
                WHEN 'aboutClub2' THEN ?
                WHEN 'clubHistory' THEN ?
                WHEN 'clubActivities' THEN ?
                WHEN 'joinClub' THEN ?
                WHEN 'contact_email' THEN ?
                WHEN 'contact_address' THEN ?
                ELSE desc END
            WHERE name IN ('aboutClub1', 'aboutClub2', 'clubHistory', 'clubActivities', 'joinClub', 'contact_email', 'contact_address');"
        )
        .bind(&info.club_desc1) // for 'aboutClub1'
        .bind(&info.club_desc2) // for 'aboutClub2'
        .bind(&info.club_history) // for 'clubHistory'
        .bind(&info.club_activities) // for 'clubActivities'
        .bind(&info.join_info) // for 'joinClub'
        .bind(&info.contact_email) // for 'contact_email'
        .bind(&info.contact_address) // for 'contact_address'
        .execute(&mut **db)
        .await;

        // Handle the result of the database operation
        match result {
            Ok(_) => Ok(Json(serde_json::json!({
                "success": true,
                "message": "Website information updated successfully.",
            }))),
            Err(err) => Err(format!("Database error: {err}")),
        }
    }

<<<<<<< HEAD
    #[post("/makeimage", data = "<image>")]
    pub(super) async fn make_image(
        mut image: Form<TempFile<'_>>,
        jar: &CookieJar<'_>,
    ) -> Result<Json<String>, String> {
        match validate_user(jar.get("token").map(|x| x.value()).unwrap_or("")) {
            Some(_) => {}
            None => return Err("Not logged in".into()),
        };

        let tfile = image.open();
        let mut contents = String::new();
        tfile
            .await
            .map_err(|e| format!("File didn't upload {e}"))?
            .read_to_string(&mut contents)
            .await
            .map_err(|e| format!("Couldnt read file {e}"))?;
        let contents = contents;

        let name = hash_password(&contents);
        let ctype = image
            .content_type()
            .ok_or("No file type detected")?
            .extension()
            .ok_or("File type not recognized")?
            .to_string();
        image
            .persist_to(format!("images/{name}.{ctype}",))
            .await
            .map_err(|e| format!("Couldn't save file {e}"))?;
        Ok(Json(format!("{name}.{ctype}")))
    }
=======
    #[allow(private_interfaces)]
    #[get("/get_admins")]
    pub(super) async fn get_admins(
        mut db: Connection<RoboDatabase>,
    ) -> Result<Json<Vec<String>>, Status> {
        // SQL query to fetch all usernames from the admins table
        let usernames_query = rocket_db_pools::sqlx::query("SELECT username FROM admins")
            .fetch_all(&mut **db)
            .await;

        // Map rows to Vec<String> containing only usernames
        match usernames_query {
            Ok(rows) => {
                let usernames: Vec<String> = rows
                    .into_iter()
                    .map(|row| row.get("username"))
                    .collect();
                Ok(Json(usernames))
            }
            Err(_) => Err(Status::InternalServerError),
        }
    }


    #[allow(private_interfaces)]
    #[delete("/delete_admin/<username>")]
    pub(super) async fn delete_admin(
        username: &str,
        mut db: Connection<RoboDatabase>,
    ) -> Result<Json<ResponseData>, Status> {
        // SQL query to delete the admin by username
        let result = rocket_db_pools::sqlx::query("DELETE FROM admins WHERE username = ?")
            .bind(username)
            .execute(&mut **db)
            .await;

        // Handle the result of the database operation
        match result {
            Ok(_) => Ok(Json(ResponseData {
                success: true,
                message: "Admin user deleted successfully.".to_string(),
            })),
            Err(_) => Err(Status::InternalServerError),
        }
    }




>>>>>>> f9ffe5e0
}

// Route to set homepage.html on run
#[get("/")]
async fn homepage() -> Option<NamedFile> {
    NamedFile::open("./pages/homepage.html").await.ok()
}

#[launch]
async fn rocket() -> _ {
    rocket::build()
        .attach(api::RoboDatabase::init())
        .mount("/", routes![homepage])
        .mount("/", FileServer::from("./pages"))
        .mount("/", FileServer::from("./images"))
        .mount(
            "/api",
            routes![
                api::get_items,
                api::add_item,
                api::get_websiteinfo,
                api::update_websiteinfo,
                api::create_admin,
                api::login,
                api::logout,
                api::admin_menu,
                api::current_user,
                api::get_product_variants,
                api::mod_product_variant,
                api::add_product_variant,
<<<<<<< HEAD
                api::make_image,
=======
                api::add_cart,
                api::get_cart,
                api::remove_cart,
                api::get_admins,
                api::delete_admin
>>>>>>> f9ffe5e0
            ],
        )
}<|MERGE_RESOLUTION|>--- conflicted
+++ resolved
@@ -7,24 +7,16 @@
 mod api {
     use chrono::{Duration, NaiveDate, NaiveDateTime, Utc};
     use rand::{distributions::Alphanumeric, Rng};
-<<<<<<< HEAD
-
     use rocket::form::Form;
     use rocket::fs::NamedFile;
     use rocket::fs::TempFile;
-=======
-    use rocket::form::Form;
->>>>>>> f9ffe5e0
     use rocket::futures::TryFutureExt;
     use rocket::http::Cookie;
     use rocket::http::CookieJar;
     use rocket::http::Status;
-<<<<<<< HEAD
     use rocket::response::Redirect;
     use rocket::tokio::io::AsyncReadExt;
-=======
     use rocket::response::status::Custom;
->>>>>>> f9ffe5e0
     use rocket::{futures::StreamExt, serde::json::Json};
     use rocket_db_pools::sqlx::sqlite::SqliteRow;
     use rocket_db_pools::{
@@ -730,16 +722,12 @@
     pub(super) async fn update_websiteinfo(
         info: Form<WebsiteInfo>,
         mut db: Connection<RoboDatabase>,
-<<<<<<< HEAD
         jar: &CookieJar<'_>,
     ) -> Result<Redirect, String> {
         match validate_user(jar.get("token").map(|x| x.value()).unwrap_or("")) {
             Some(_) => {}
             None => return Err("Not logged in".into()),
         };
-=======
-    ) -> Result<Json<Value>, String> {
->>>>>>> f9ffe5e0
         // SQL query to update the website information in the database
         let result = rocket_db_pools::sqlx::query(
             "UPDATE website_information SET desc = CASE name
@@ -773,7 +761,6 @@
         }
     }
 
-<<<<<<< HEAD
     #[post("/makeimage", data = "<image>")]
     pub(super) async fn make_image(
         mut image: Form<TempFile<'_>>,
@@ -807,7 +794,7 @@
             .map_err(|e| format!("Couldn't save file {e}"))?;
         Ok(Json(format!("{name}.{ctype}")))
     }
-=======
+
     #[allow(private_interfaces)]
     #[get("/get_admins")]
     pub(super) async fn get_admins(
@@ -853,11 +840,6 @@
             Err(_) => Err(Status::InternalServerError),
         }
     }
-
-
-
-
->>>>>>> f9ffe5e0
 }
 
 // Route to set homepage.html on run
@@ -888,15 +870,12 @@
                 api::get_product_variants,
                 api::mod_product_variant,
                 api::add_product_variant,
-<<<<<<< HEAD
                 api::make_image,
-=======
                 api::add_cart,
                 api::get_cart,
                 api::remove_cart,
                 api::get_admins,
                 api::delete_admin
->>>>>>> f9ffe5e0
             ],
         )
 }